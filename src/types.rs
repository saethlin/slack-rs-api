--- conflicted
+++ resolved
@@ -253,11 +253,8 @@
         const VARIANTS: &'static [&'static str] = &[
             "standard",
             "bot_message",
-<<<<<<< HEAD
-=======
             "bot_add",
             //"bot_remove",
->>>>>>> f7364926
             "channel_archive",
             "channel_join",
             "channel_leave",
@@ -968,8 +965,6 @@
 pub struct MessageUnpinnedItemItem {}
 
 #[derive(Clone, Debug, Deserialize)]
-<<<<<<< HEAD
-=======
 pub struct MessageSlackbotResponse {
     pub text: Option<String>,
     pub ts: Option<String>,
@@ -990,7 +985,6 @@
 }
 
 #[derive(Clone, Debug, Deserialize)]
->>>>>>> f7364926
 pub struct Mpim {
     pub created: Option<i32>,
     pub creator: Option<String>,
