--- conflicted
+++ resolved
@@ -294,13 +294,7 @@
             "pinned_item",
             "reply_broadcast",
             "unpinned_item",
-<<<<<<< HEAD
-       ];
-=======
-            "slackbot_response",
-            "thread_broadcast",
         ];
->>>>>>> 55e2ec4c
 
         let value = ::serde_json::Value::deserialize(deserializer)?;
         if let Some(ty_val) = value.get("subtype") {
@@ -436,22 +430,7 @@
                             .map(Message::UnpinnedItem)
                             .map_err(|e| D::Error::custom(&format!("{}", e)))
                     }
-<<<<<<< HEAD
-                   _ => Err(D::Error::unknown_variant(ty, VARIANTS)),
-=======
-                    "slackbot_response" => {
-                        ::serde_json::from_value::<MessageSlackbotResponse>(value.clone())
-                            .map(Message::SlackbotResponse)
-                            .map_err(|e| D::Error::custom(&format!("{}", e)))
-                    }
-                    "thread_broadcast" => {
-                        ::serde_json::from_value::<MessageThreadBroadcast>(value.clone())
-                            .map(Message::ThreadBroadcast)
-                            .map_err(|e| D::Error::custom(&format!("{}", e)))
-                    }
-                    _ => Err(D::Error::unknown_variant(ty, VARIANTS)),
->>>>>>> 55e2ec4c
-                }
+               }
             } else {
                 Err(D::Error::invalid_type(
                     ::serde::de::Unexpected::Unit,
@@ -982,30 +961,6 @@
 #[derive(Clone, Debug, Deserialize)]
 pub struct MessageUnpinnedItemItem {}
 
-<<<<<<< HEAD
-=======
-#[derive(Clone, Debug, Deserialize)]
-pub struct MessageSlackbotResponse {
-    pub text: Option<String>,
-    pub ts: Option<String>,
-    #[serde(rename = "type")]
-    pub ty: Option<String>,
-    pub user: Option<String>,
-}
-
-#[derive(Clone, Debug, Deserialize)]
-pub struct MessageThreadBroadcast {
-    pub text: Option<String>,
-    #[serde(rename = "type")]
-    pub ty: Option<String>,
-    pub thread_ts: Option<String>,
-    pub root: Option<MessageStandard>,
-    pub user: Option<String>,
-    pub ts: Option<String>,
-}
-
-#[derive(Clone, Debug, Deserialize)]
->>>>>>> 55e2ec4c
 pub struct Mpim {
     pub created: Option<i32>,
     pub creator: Option<String>,
