--- conflicted
+++ resolved
@@ -71,12 +71,8 @@
         }
     }
 
-<<<<<<< HEAD
     Ok(try!(json::decode(&response)))
 }
-=======
-    url.query_pairs_mut().extend_pairs(custom_params.into_iter());
->>>>>>> 8c9377cb
 
 /// Functionality for sending authenticated and unauthenticated requests to Slack via HTTP.
 ///
@@ -112,7 +108,7 @@
             let url_string = format!("https://slack.com/api/{}", method);
             let mut url = hyper::Url::parse(&url_string).expect("Unable to parse url");
 
-            url.set_query_from_pairs(params.into_iter());
+            url.query_pairs_mut().extend_pairs(params.into_iter());
 
             let mut response = try!(self.get(url).send());
             let mut res_str = String::new();
